--- conflicted
+++ resolved
@@ -600,7 +600,6 @@
 
     ###################################################################################
     
-<<<<<<< HEAD
     def delete_hidden_files_in_sample_folder(self):
         """
         Deletes hidden files (starting with a dot) from the sample folder.
@@ -628,60 +627,6 @@
             else:
                 logging.info("No hidden files to delete.")
 
-            return True  # Indicate success
-        except Exception as e:
-            logging.error(f"An error occurred while deleting hidden files: {e}")
-            return False  # Indicate failure
-        
-    ###################################################################################
-       
-    def delete_extracted_folders(self):
-        """Deletes all extracted folders in the specified directory."""
-        extracted_folders = [
-            os.path.join(self.tar_files_path, item)
-            for item in os.listdir(self.tar_files_path)
-            if os.path.isdir(os.path.join(self.tar_files_path, item)) and "extracted" in item
-        ]
-
-        for folder in extracted_folders:
-            try:
-                shutil.rmtree(folder)
-                logging.info(f"Deleted folder: {folder}")
-            except OSError as e:
-                logging.error(f"Error deleting folder {folder}: {e}")
-                    
-    ###################################################################################
-        
-    def extract_tar_files(self):
-        """
-        Extracts all tar files in the specified sample folder.
-
-        The extracted files are placed in a subdirectory named after each tar file with '_extracted' appended.
-        """
-        # Iterate over files in the sample folder
-        for item_name in os.listdir(self.tar_files_path):
-            item_path = os.path.join(self.tar_files_path, item_name)
-=======
-    info.clipFact = 0.95
-    info.dynRange = 50
-
-    data = data.astype(np.float64)
-    file_timestamp = filename.split("_rf.raw")[0]
-    linear_tgc_matrix = generate_tgc_matrix(file_timestamp, tgc_path, ts, header["nframes"], info, isPhantom)
-    linear_tgc_matrix = np.transpose(linear_tgc_matrix, (1, 0, 2))
-
-    if data.shape[2] != linear_tgc_matrix.shape[2]:
-        print(
-            "\033[31m"
-            + "The timestamps for file_timestamp {} does not match between rf.raw and tgc file. Skipping this scan and returning an empty array.".format(
-                file_timestamp
-            )
-            + "\033[0m"
-        )
-        return []
-
-    rf_matrix_corrected_B = data / linear_tgc_matrix
-
     linear_default_tgc_matrix = generate_default_tgc_matrix(header["nframes"], info)
     linear_default_tgc_matrix = np.transpose(linear_default_tgc_matrix, (1, 0, 2))
     rf_matrix_corrected_A = rf_matrix_corrected_B * linear_default_tgc_matrix
@@ -695,7 +640,6 @@
     linear_tgc_matrix = linear_tgc_matrix[0:dB_tgc_matrix.shape[0],0:dB_tgc_matrix.shape[1],0:dB_tgc_matrix.shape[2]]
     
     bmode = 20*np.log10(abs(hilbert(rf, axis=0)))  
->>>>>>> 6443fad4
             
             # Check if the item is a file
             if os.path.isfile(item_path):
@@ -718,9 +662,13 @@
 
     ###################################################################################
     
-    def set_path_of_extracted_folders(self):
-        """Finds and stores paths of extracted folders inside `self.tar_files_path`."""
-        logging.info("Searching for extracted folders...")
+    data = DataOutputStruct()
+    
+    if scanConverted:
+        scBmodeStruct, hCm1, wCm1 = scanConvert(bmode[:,:,0], info.width1, info.tilt1, info.startDepth1, 
+                                            info.endDepth1, desiredHeight=2000)
+        scBmodes = np.array([scanConvert(bmode[:,:,i], info.width1, info.tilt1, info.startDepth1, 
+                                     info.endDepth1, desiredHeight=2000)[0].scArr for i in tqdm(range(rf.shape[2]))])
 
         # Find all directories containing 'extracted' in their name
         self.extracted_folders_path_list = [
@@ -736,8 +684,8 @@
         # Log summary
         logging.info(f"Total extracted folders found: {len(self.extracted_folders_path_list)}")
     
-<<<<<<< HEAD
-    ###################################################################################
+    data.bMode = np.transpose(bmode, (2, 0, 1))
+    data.rf = np.transpose(rf, (2, 0, 1))
 
     def set_path_of_lzo_files_inside_extracted_folders(self):
         """Finds and stores paths of .lzo files inside extracted folders."""
@@ -901,55 +849,4 @@
             except Exception as e:
                 logging.error(f"Error while deleting hidden files in {folder_path}: {e}")
           
-    ###################################################################################
-=======
-    if scanConverted:
-        scBmodeStruct, hCm1, wCm1 = scanConvert(bmode[:,:,0], info.width1, info.tilt1, info.startDepth1, 
-                                            info.endDepth1, desiredHeight=2000)
-        scBmodes = np.array([scanConvert(bmode[:,:,i], info.width1, info.tilt1, info.startDepth1, 
-                                     info.endDepth1, desiredHeight=2000)[0].scArr for i in tqdm(range(rf.shape[2]))])
-
-        info.yResRF =  info.endDepth1*1000 / scBmodeStruct.scArr.shape[0]
-        info.xResRF = info.yResRF * (scBmodeStruct.scArr.shape[0]/scBmodeStruct.scArr.shape[1]) # placeholder
-        info.axialRes = hCm1*10 / scBmodeStruct.scArr.shape[0]
-        info.lateralRes = wCm1*10 / scBmodeStruct.scArr.shape[1]
-        info.depth = hCm1*10 #mm
-        info.width = wCm1*10 #mm
-        data.scBmodeStruct = scBmodeStruct
-        data.scBmode = scBmodes
-        
-    else:
-        info.yResRF = info.endDepth1*1000 / bmode.shape[0] # mm/pixel
-        info.xResRF = info.yResRF * (bmode.shape[0]/bmode.shape[1]) # placeholder
-        info.axialRes = info.yResRF #mm
-        info.lateralRes = info.xResRF #mm
-        info.depth = info.endDepth1*1000 #mm
-        info.width = info.endDepth1*1000 #mm
-
-    
-    data.bMode = np.transpose(bmode, (2, 0, 1))
-    data.rf = np.transpose(rf, (2, 0, 1))
-
-    return data, info, scanConverted
-
-def clariusRfParser(imgFilename: str, imgTgcFilename: str, infoFilename: str, 
-            phantomFilename: str, phantomTgcFilename: str, phantomInfoFilename: str, 
-            version="6.0.3") -> Tuple[DataOutputStruct, ClariusInfo, DataOutputStruct, ClariusInfo, bool]:
-    """Parse Clarius RF data and metadata from inputted files.
-
-    Args:
-        imgFilename (str): File path of the RF data.
-        imgTgcFilename (str): File path of the TGC data.
-        infoFilename (str): File path of the metadata.
-        phantomFilename (str): File path of the phantom RF data.
-        phantomTgcFilename (str): File path of the phantom TGC data.
-        phantomInfoFilename (str): File path of the phantom metadata.
-        version (str, optional): Defaults to "6.0.3".
-
-    Returns:
-        Tuple: Image data, image metadata, phantom data, and phantom metadata.
-    """
-    imgData, imgInfo, scanConverted = readImg(imgFilename, imgTgcFilename, infoFilename, version, isPhantom=False)
-    refData, refInfo, scanConverted = readImg(phantomFilename, phantomTgcFilename, phantomInfoFilename, version, isPhantom=False)
-    return imgData, imgInfo, refData, refInfo, scanConverted
->>>>>>> 6443fad4
+    ###################################################################################