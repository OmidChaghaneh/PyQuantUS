--- conflicted
+++ resolved
@@ -54,16 +54,9 @@
         
         self.path = path
         self.extraction_mode = extraction_mode
-<<<<<<< HEAD
-        #self.lzo_py_file_path = 'pyquantus/lzop/lzop.py'
-        
-        # Using lzop.py file for Windows renamed to lzop.py to make it pip-accessible
-        self.lzo_py_file_path = rf"{os.path.join(os.path.abspath(__file__), os.pardir, os.pardir)}\lzop\lzop.py"
-=======
         
         # Using lzop.exe file for Windows renamed to lzop.py to make it pip-accessible
         self.lzo_exe_file_path = rf"{os.path.join(os.path.abspath(__file__), os.pardir, os.pardir)}\exe\lzop.py"
->>>>>>> 0332f76f
         
         # single tar extraction attibutes
         self.single_tar_extraction: bool = None
@@ -293,18 +286,12 @@
         logging.info(f'Detected operating system: {self.os}')
                
         if self.os == "windows":
-<<<<<<< HEAD
             # Get the path of the current working directory
-            # working_space_path = os.getcwd()
-            
-            # Construct the full path to the LZO executable, adding the .py extension
-            # path_of_lzo_py_file = os.path.join(working_space_path, self.lzo_py_file_path)
-            
-=======
-            # Construct the full path to the LZO executable
-            path_of_lzo_exe_file = self.lzo_exe_file_path
-
->>>>>>> 0332f76f
+            working_space_path = os.getcwd()
+            
+            # Construct the full path to the LZO executable, adding the .exe extension
+            path_of_lzo_exe_file = os.path.join(working_space_path, self.lzo_exe_file_path)
+
             # Log the path being checked
             logging.info(f'Checking path for LZO executable: {self.lzo_py_file_path}')
 
